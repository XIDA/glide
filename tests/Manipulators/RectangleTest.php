--- conflicted
+++ resolved
@@ -32,11 +32,7 @@
     {
         $this->image->shouldReceive('crop')->with(100, 100, 0, 0)->once();
 
-<<<<<<< HEAD
-        $this->manipulator->run(new Request('image.jpg', ['rect' => '100,100,0,0']), $this->image);
-=======
-        $this->manipulator->run(new ImageRequest('image.jpg', ['rect' => '100,100,100,100']), $this->image);
->>>>>>> 33432cf7
+        $this->manipulator->run(new ImageRequest('image.jpg', ['rect' => '100,100,0,0']), $this->image);
     }
 
     public function testGetCoordinates()
